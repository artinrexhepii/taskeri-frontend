--- conflicted
+++ resolved
@@ -23,15 +23,12 @@
 const Reports = lazy(() => import('../pages/reports/Reports'));
 const Settings = lazy(() => import('../pages/settings/Settings'));
 const FileAttachments = lazy(() => import('../pages/file-attachments/FileAttachments'));
-<<<<<<< HEAD
 const RegisterCompanyPage = lazy(() => import('../pages/company/RegisterCompanyPage'));
 const RegisterDepartmentPage = lazy(() => import('../pages/department/RegisterDepartmentPage'));
 const RegisterTeamPage = lazy(() => import('../pages/team/RegisterTeamPage'));
 const RegisterUserPage = lazy(() => import('../pages/users/RegisterUserPage'));
-=======
 const LeaveRequests = lazy(() => import('../pages/leave-requests/LeaveRequestBase'))
 const Invoices = lazy(() => import('../pages/invoices/InvoiceNav'))
->>>>>>> f25a95f5
 
 export interface Route {
   path: string;
@@ -176,7 +173,6 @@
     protected: true
   },
 
-<<<<<<< HEAD
   // Registration routes
   registerCompany: {
     path: '/register-company',
@@ -193,7 +189,7 @@
   registerUser: {
     path: '/register-user',
     component: RegisterUserPage
-=======
+  },
   // Leave request routes
   leaveRequests:{
     path: '/leave-requests',
@@ -205,7 +201,6 @@
     path: '/invoices',
     component: Invoices,
     protected: true
->>>>>>> f25a95f5
   }
 };
 
